--- conflicted
+++ resolved
@@ -17,10 +17,12 @@
     if (!this._mementoService) {
       if (!this._mementoServicePromise) {
         // Use dynamic import instead of require
-        this._mementoServicePromise = import('./cart/CartMementoService').then(module => {
-          this._mementoService = module.default;
-          return this._mementoService;
-        });
+        this._mementoServicePromise = import('./cart/CartMementoService').then(
+          (module) => {
+            this._mementoService = module.default;
+            return this._mementoService;
+          }
+        );
       }
       await this._mementoServicePromise;
     }
@@ -34,35 +36,34 @@
    * @returns {Array} Updated cart items
    */
   addToCart(cartItems, product) {
-<<<<<<< HEAD
-    const existingItem = cartItems.find(item => item.id === product.id);
-    let updatedCartItems;
-
-    if (existingItem) {
-      updatedCartItems = cartItems.map(item =>
-=======
     let updatedCartItems = [...cartItems];
 
     // Check if the product already exists in cart
-    const existingItem = updatedCartItems.find(item => item.id === product.id);
+    const existingItem = updatedCartItems.find(
+      (item) => item.id === product.id
+    );
 
     if (existingItem) {
       // If product already exists, just increment quantity
-      updatedCartItems = updatedCartItems.map(item =>
->>>>>>> 764aa2ae
-        item.id === product.id ? { ...item, quantity: item.quantity + 1 } : item
+      updatedCartItems = updatedCartItems.map((item) =>
+        item.id === product.id
+          ? { ...item, quantity: item.quantity + 1 }
+          : item
       );
 
       // If this is a parent product, also increment all its connected products
       if (product.connectedProducts && product.connectedProducts.length > 0) {
         for (const connectedProduct of product.connectedProducts) {
           const existingConnectedItem = updatedCartItems.find(
-            item => item.id === connectedProduct.id && item.parentProductId === product.id
+            (item) =>
+              item.id === connectedProduct.id &&
+              item.parentProductId === product.id
           );
 
           if (existingConnectedItem) {
-            updatedCartItems = updatedCartItems.map(item =>
-              item.id === connectedProduct.id && item.parentProductId === product.id
+            updatedCartItems = updatedCartItems.map((item) =>
+              item.id === connectedProduct.id &&
+              item.parentProductId === product.id
                 ? { ...item, quantity: item.quantity + 1 }
                 : item
             );
@@ -70,19 +71,12 @@
         }
       }
     } else {
-<<<<<<< HEAD
-      updatedCartItems = [...cartItems, { ...product, quantity: 1 }];
-    }
-
-    // Update cart locally first
-    this._updateMementoServiceAsync(updatedCartItems);
-=======
       // Add the product to cart
       updatedCartItems.push({ ...product, quantity: 1 });
 
       // Add connected products if any
       if (product.connectedProducts && product.connectedProducts.length > 0) {
-        product.connectedProducts.forEach(connectedProduct => {
+        product.connectedProducts.forEach((connectedProduct) => {
           // Check if this is a Pfand product
           const isPfandProduct = connectedProduct.category?.name === 'Pfand';
 
@@ -100,7 +94,8 @@
       }
     }
 
->>>>>>> 764aa2ae
+    // Update cart locally first
+    this._updateMementoServiceAsync(updatedCartItems);
     return updatedCartItems;
   }
 
@@ -112,57 +107,66 @@
    */
   removeFromCart(cartItems, productId) {
     // Find the item to remove
-    const itemToRemove = cartItems.find(item => item.id === productId);
+    const itemToRemove = cartItems.find((item) => item.id === productId);
+    let updatedCartItems = [...cartItems]; // Start with a copy
 
     // If it's a connected product or Pfand product, don't remove it
-    if (itemToRemove && (itemToRemove.isConnectedProduct || itemToRemove.isPfandProduct)) {
+    if (
+      itemToRemove &&
+      (itemToRemove.isConnectedProduct || itemToRemove.isPfandProduct)
+    ) {
+      // No change, return original items (no memento update needed)
       return cartItems;
     }
 
-    // Handle parent product removal
+    // Handle parent product removal (decrement or remove completely)
     if (itemToRemove && !itemToRemove.isConnectedProduct) {
-      let updatedCartItems = [...cartItems];
-
       // If quantity is more than 1, just decrement
       if (itemToRemove.quantity > 1) {
         // Decrement quantity of parent product
-        updatedCartItems = updatedCartItems.map(item =>
-          item.id === productId ? { ...item, quantity: item.quantity - 1 } : item
+        updatedCartItems = updatedCartItems.map((item) =>
+          item.id === productId
+            ? { ...item, quantity: item.quantity - 1 }
+            : item
         );
 
         // Find and decrement quantities of connected products as well
         const connectedProductItems = updatedCartItems.filter(
-          item => item.parentProductId === productId
+          (item) => item.parentProductId === productId
         );
 
         if (connectedProductItems.length > 0) {
-          updatedCartItems = updatedCartItems.map(item =>
-            item.parentProductId === productId ? { ...item, quantity: item.quantity - 1 } : item
+          updatedCartItems = updatedCartItems.map((item) =>
+            item.parentProductId === productId
+              ? { ...item, quantity: item.quantity - 1 }
+              : item
           );
 
-          // Remove connected products with zero quantity
-          updatedCartItems = updatedCartItems.filter(item => item.quantity > 0);
+          // Remove connected products with zero quantity (shouldn't happen if parent > 1, but good practice)
+          updatedCartItems = updatedCartItems.filter(
+            (item) => item.quantity > 0
+          );
         }
       } else {
         // Remove the parent product and all its connected products
         updatedCartItems = updatedCartItems.filter(
-          item => item.id !== productId && item.parentProductId !== productId
+          (item) => item.id !== productId && item.parentProductId !== productId
         );
       }
-
-      return updatedCartItems;
-    }
-
-    // Handle normal products
-    const existingItem = cartItems.find(item => item.id === productId);
-    let updatedCartItems;
-
-    if (existingItem && existingItem.quantity > 1) {
-      updatedCartItems = cartItems.map(item =>
-        item.id === productId ? { ...item, quantity: item.quantity - 1 } : item
-      );
     } else {
-      updatedCartItems = cartItems.filter(item => item.id !== productId);
+      // Handle normal products (not parent, not connected/pfand)
+      const existingItem = cartItems.find((item) => item.id === productId);
+
+      if (existingItem && existingItem.quantity > 1) {
+        updatedCartItems = cartItems.map((item) =>
+          item.id === productId
+            ? { ...item, quantity: item.quantity - 1 }
+            : item
+        );
+      } else {
+        // Remove the item completely if quantity is 1 or item not found (though handled above)
+        updatedCartItems = cartItems.filter((item) => item.id !== productId);
+      }
     }
 
     // Update cart locally first
@@ -171,14 +175,34 @@
   }
 
   /**
-   * Delete a product from the cart
+   * Delete a product from the cart entirely, regardless of quantity.
    * @param {Array} cartItems Current cart items
    * @param {string} productId ID of product to delete
    * @returns {Array} Updated cart items
    */
   deleteFromCart(cartItems, productId) {
-<<<<<<< HEAD
-    const updatedCartItems = cartItems.filter(item => item.id !== productId);
+    // Find the item to delete
+    const itemToDelete = cartItems.find((item) => item.id === productId);
+    let updatedCartItems = [...cartItems]; // Start with a copy
+
+    // If it's a connected product or Pfand product, don't allow deletion
+    if (
+      itemToDelete &&
+      (itemToDelete.isConnectedProduct || itemToDelete.isPfandProduct)
+    ) {
+      // No change, return original items (no memento update needed)
+      return cartItems;
+    }
+
+    // If it's a parent product, delete it and all its connected products
+    if (itemToDelete && !itemToDelete.isConnectedProduct) {
+      updatedCartItems = cartItems.filter(
+        (item) => item.id !== productId && item.parentProductId !== productId
+      );
+    } else {
+      // Default case: normal product deletion (or item not found)
+      updatedCartItems = cartItems.filter((item) => item.id !== productId);
+    }
 
     // Update cart locally first
     this._updateMementoServiceAsync(updatedCartItems);
@@ -193,37 +217,21 @@
   _updateMementoServiceAsync(cartItems) {
     // Fire and forget - don't block UI operations
     this._getMementoService()
-      .then(service => {
+      .then((service) => {
         service.updateCartItems(cartItems);
       })
-      .catch(err => {
+      .catch((err) => {
         console.error('Failed to update cart memento:', err);
       });
-=======
-    // Find the item to delete
-    const itemToDelete = cartItems.find(item => item.id === productId);
-
-    // If it's a connected product or Pfand product, don't allow deletion
-    if (itemToDelete && (itemToDelete.isConnectedProduct || itemToDelete.isPfandProduct)) {
-      return cartItems;
-    }
-
-    // If it's a parent product, delete it and all its connected products
-    if (itemToDelete && !itemToDelete.isConnectedProduct) {
-      return cartItems.filter(item => item.id !== productId && item.parentProductId !== productId);
-    }
-
-    // Default case: normal product deletion
-    return cartItems.filter(item => item.id !== productId);
->>>>>>> 764aa2ae
-  }
-
-  /**
-   * Check if an item in the cart is removable
+  }
+
+  /**
+   * Check if an item in the cart is removable (decrementable) or deletable
    * @param {Object} cartItem The cart item to check
-   * @returns {boolean} Whether the item can be removed
+   * @returns {boolean} Whether the item can be removed/deleted by user actions
    */
   isItemRemovable(cartItem) {
+    // User can only directly remove/delete items that are NOT connected or Pfand
     return !cartItem.isConnectedProduct && !cartItem.isPfandProduct;
   }
 
@@ -260,7 +268,7 @@
   }
 
   /**
-   * Calculate total discount amount for cart items
+   * Calculate total discount amount for cart items based on price differences
    * @param {Array} cartItems Cart items
    * @returns {number} Total discount amount
    */
@@ -268,11 +276,13 @@
     return cartItems.reduce((sum, item) => {
       if (
         item.hasDiscount &&
-        item.originalPrice !== undefined &&
+        item.originalPrice !== undefined && // Ensure original price exists for comparison
         item.discountedPrice !== undefined
       ) {
-        const discountPerItem =
-          (parseFloat(item.originalPrice) || 0) - (parseFloat(item.discountedPrice) || 0);
+        const originalPrice = parseFloat(item.originalPrice) || 0;
+        const discountedPrice = parseFloat(item.discountedPrice) || 0;
+        // Ensure discount is positive
+        const discountPerItem = Math.max(0, originalPrice - discountedPrice);
         const quantity = parseInt(item.quantity) || 0;
         return sum + discountPerItem * quantity;
       }
@@ -309,15 +319,26 @@
    * @returns {Array} Formatted cart items for sale
    */
   formatCartItemsForSale(cartItems) {
-    return cartItems.map(item => {
+    return cartItems.map((item) => {
       const formattedItem = {
         id: item.id,
         quantity: item.quantity,
       };
 
-      // Add discount information if available
-      if (item.hasDiscount && item.discountAmount) {
-        formattedItem.discountEuro = item.discountAmount;
+      // Add discount information if available and meaningful
+      if (
+        item.hasDiscount &&
+        item.originalPrice !== undefined &&
+        item.discountedPrice !== undefined
+      ) {
+        const originalPrice = parseFloat(item.originalPrice) || 0;
+        const discountedPrice = parseFloat(item.discountedPrice) || 0;
+        const discountAmount = Math.max(0, originalPrice - discountedPrice);
+        // Only add discountEuro if there's actually a discount
+        if (discountAmount > 0) {
+          // Calculate total discount for the quantity of this item
+          formattedItem.discountEuro = discountAmount * item.quantity;
+        }
       }
 
       // Add connected product information if it's a connected product
@@ -356,18 +377,30 @@
 
   /**
    * Undo to the previous cart state
-   * @returns {Object|null} Object containing the restored cart items and applied vouchers, or null if undo failed
-   */
-  undoCartState() {
-    return this._getMementoService().then(service => service.undo());
+   * @returns {Promise<Object|null>} Promise resolving to an object containing the restored cart items and applied vouchers, or null if undo failed
+   */
+  async undoCartState() {
+    try {
+      const service = await this._getMementoService();
+      return service.undo();
+    } catch (err) {
+      console.error('Failed to undo cart state:', err);
+      return null;
+    }
   }
 
   /**
    * Redo to the next cart state
-   * @returns {Object|null} Object containing the restored cart items and applied vouchers, or null if redo failed
-   */
-  redoCartState() {
-    return this._getMementoService().then(service => service.redo());
+   * @returns {Promise<Object|null>} Promise resolving to an object containing the restored cart items and applied vouchers, or null if redo failed
+   */
+  async redoCartState() {
+    try {
+      const service = await this._getMementoService();
+      return service.redo();
+    } catch (err) {
+      console.error('Failed to redo cart state:', err);
+      return null;
+    }
   }
 
   /**
@@ -375,7 +408,7 @@
    * @returns {boolean} True if undo is available
    */
   canUndoCartState() {
-    // Default to false if service not yet loaded
+    // Default to false if service not yet loaded or promise pending
     if (!this._mementoService) return false;
     return this._mementoService.canUndo();
   }
@@ -385,41 +418,65 @@
    * @returns {boolean} True if redo is available
    */
   canRedoCartState() {
-    // Default to false if service not yet loaded
+    // Default to false if service not yet loaded or promise pending
     if (!this._mementoService) return false;
     return this._mementoService.canRedo();
   }
 
   /**
    * Get all saved cart states
-   * @returns {Array} Array of saved cart states
-   */
-  getAllSavedCartStates() {
-    return this._getMementoService().then(service => service.getAllSavedStates());
+   * @returns {Promise<Array>} Promise resolving to an array of saved cart states
+   */
+  async getAllSavedCartStates() {
+    try {
+      const service = await this._getMementoService();
+      return service.getAllSavedStates();
+    } catch (err) {
+      console.error('Failed to get saved cart states:', err);
+      return [];
+    }
   }
 
   /**
    * Restore a specific saved cart state
    * @param {number} index Index of the saved state to restore
-   * @returns {Object|null} Object containing the restored cart items and applied vouchers, or null if restore failed
-   */
-  restoreCartState(index) {
-    return this._getMementoService().then(service => service.restoreStateByIndex(index));
+   * @returns {Promise<Object|null>} Promise resolving to an object containing the restored cart items and applied vouchers, or null if restore failed
+   */
+  async restoreCartState(index) {
+    try {
+      const service = await this._getMementoService();
+      return service.restoreStateByIndex(index);
+    } catch (err) {
+      console.error('Failed to restore cart state:', err);
+      return null;
+    }
   }
 
   /**
    * Clear all saved cart states
-   */
-  clearCartHistory() {
-    this._getMementoService().then(service => service.clearHistory());
+   * @returns {Promise<void>}
+   */
+  async clearCartHistory() {
+    try {
+      const service = await this._getMementoService();
+      service.clearHistory();
+    } catch (err) {
+      console.error('Failed to clear cart history:', err);
+    }
   }
 
   /**
    * Enable or disable auto-saving of cart states
    * @param {boolean} enabled Whether auto-saving should be enabled
-   */
-  setCartAutoSaveEnabled(enabled) {
-    this._getMementoService().then(service => service.setAutoSaveEnabled(enabled));
+   * @returns {Promise<void>}
+   */
+  async setCartAutoSaveEnabled(enabled) {
+    try {
+      const service = await this._getMementoService();
+      service.setAutoSaveEnabled(enabled);
+    } catch (err) {
+      console.error('Failed to set cart auto-save:', err);
+    }
   }
 }
 
