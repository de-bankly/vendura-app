import AuthService from './AuthService';
import BrandService from './BrandService';
import CartService from './CartService';
import DepositService from './DepositService';
import GiftCardService from './GiftCardService';
import GiftCardTransactionService from './GiftCardTransactionService';
import GiftCardPaymentService from './GiftCardPaymentService';
import InventoryManagementService from './InventoryManagementService';
import ProductCategoryService from './ProductCategoryService';
import ProductService from './ProductService';
import PromotionService from './PromotionService';
import RoleService from './RoleService';
import SaleService from './SaleService';
import SupplierOrderService from './SupplierOrderService';
import SupplierService from './SupplierService';
import TransactionService from './TransactionService';
import UserService from './UserService';
import CartMementoService from './cart';

export {
  AuthService,
  BrandService,
  CartService,
<<<<<<< HEAD
  CartMementoService,
=======
  DepositService,
>>>>>>> 764aa2ae
  GiftCardService,
  GiftCardTransactionService,
  GiftCardPaymentService,
  InventoryManagementService,
  ProductCategoryService,
  ProductService,
  PromotionService,
  RoleService,
  SaleService,
  SupplierOrderService,
  SupplierService,
  TransactionService,
  UserService,
};<|MERGE_RESOLUTION|>--- conflicted
+++ resolved
@@ -21,11 +21,8 @@
   AuthService,
   BrandService,
   CartService,
-<<<<<<< HEAD
   CartMementoService,
-=======
   DepositService,
->>>>>>> 764aa2ae
   GiftCardService,
   GiftCardTransactionService,
   GiftCardPaymentService,
